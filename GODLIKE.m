--- conflicted
+++ resolved
@@ -1,1383 +1,1379 @@
-function varargout = GODLIKE(funfcn, lb, ub, varargin)
-% GODLIKE           Global optimizer that combines the power
-%                   of a Genetic Algorithm, Diffential Evolution,
-%                   Particle Swarm Optimization and Adaptive
-%                   Simulated Annealing algorithms.
-%
-% Usage:
-%
-% (Single-objective optimization)
-%================================
-%   sol = GODLIKE(obj_fun, lb, ub)
-%   sol = GODLIKE(..., ub, confcn)
-%   sol = GODLIKE(..., confcn, options)
-%   sol = GODLIKE(..., confcn, 'option', value, ...)
-%
-%   [sol, fval] = GODLIKE(...)
-%   [sol, fval, exitflag] = GODLIKE(...)
-%   [sol, fval, exitflag, output] = GODLIKE(...)
-%
-%
-% (Multi-objective optimization)
-% ==============================
-%   sol = GODLIKE(obj_fun12..., lb, ub)
-%   sol = GODLIKE({obj_fun1, obj_fun2,...}, lb, ub)
-%   sol = GODLIKE(..., ub, confcn, options)
-%   sol = GODLIKE(..., confcn, 'option', value, ...)
-%
-%   [sol, fval] = GODLIKE(...)
-%   [..., fval, Pareto_front] = GODLIKE(...)
-%   [..., Pareto_front, Pareto_Fvals] = GODLIKE(...)
-%   [..., Pareto_Fvals, exitflag] = GODLIKE(...)
-%   [..., exitflag, output] = GODLIKE(...)
-%
-%
-% INPUT ARGUMENTS:
-% ================
-%
-%   obj_fun     The objective function of which the global minimum
-%               will be determined (function_handle). For multi-
-%               objective optimization, several objective functions
-%               may be provided as a cell array of function handles,
-%               or alternatively, in a single function that returns
-%               the different function values along the second
-%               dimension.
-%               Objective functions must accept either a [popsize x
-%               dimensions] matrix argument, or a [1 x dimensions]
-%               vector argument, and return a [popsize x number of
-%               objectives] matrix or [1 x number of objective]
-%               vector of associated function values (number of
-%               objectives may be 1). With the first format, the
-%               function is evaluated vectorized, in  the second
-%               case CELLFUN() is used, which is a bit slower in
-%               general.
-%
-%   lb, ub      The lower and upper bounds of the problem's search
-%               space, for each dimension. May be scalar in case all
-%               bounds in all dimensions are equal. Note that at
-%               least ONE of these must have a size of [1 x
-%               dimensions], since the problem's dimensionality is
-%               derived from it.
-%
-%   confcn      Constraint functions; not yet fully implemented.
-%
-%
-%   options/    Sets the options to be used by GODLIKE. Options may
-%   'option',   be a structure created by set_options, or given as
-%      value    individual ['option', value] pairs. See set_options
-%               for a list of all the available options and their
-%               defaults.
-%
-% OUTPUT ARGUMENTS:
-% =================
-%
-%   sol         The solution that minizes the problem globally,
-%               of size [1 x dimensions]. For multi-objective
-%               optimization, this indicates the point with the
-%               smallest distance to the (shifted) origin.
-%
-%   fval        The globally minimal function value
-%
-%   exitflag    Additional information to facilitate fully automated
-%               optimization. Negative is `bad', positive `good'. A
-%               value of '0' indicates GODLIKE did not perform any
-%               operations and exited prematurely. A value of '1'
-%               indicates normal exit conditions. A value of '-1'
-%               indicates a premature exit due to exceeding the preset
-%               maximum number of function evaluations. A value of
-%               '-2' indicates that the amount of maximum GODLIKE
-%               iterations has been exceeded, and a value of '-3'
-%               indicates no optimum has been found (only for single-
-%               objective optimization).
-%
-%   output      structure, containing much additional information
-%               about the optimization as a whole; see the manual
-%               for a more detailed description.
-%
-%   (For multi-objective optimization only)
-%
-%   Pareto_front, Pareto_Fvals
-%               The full set of non-dominated solutions, and their
-%               associated function values.
-%
-%   See also pop_single, pop_multi, set_options.
-
-
-% Please report bugs and inquiries to:
-%
-% Name       : Rody P.S. Oldenhuis
-% E-mail     : oldenhuis@gmail.com    (personal)
-%              oldenhuis@luxspace.lu  (professional)
-% Affiliation: LuxSpace s�rl
-% Licence    : BSD
-
-
-% If you find this work useful, please consider a donation:
-% https://www.paypal.me/RodyO/3.5
-
-
-
-    %% Initialize
-    % ==========================================================================
-
-    % basic check on input
-    if verLessThan('MATLAB', '8.6')
-        error(nargchk(3, inf, nargin)); %#ok<NCHKN>
-    else
-        narginchk(3, inf);
-    end
-
-    % more elaborate check on input (nested function)
-    check_initial_input(funfcn,...
-                        lb,...
-                        ub,...
-                        varargin{:});
-
-    % resize and reshape boundaries and dimensions
-    [lb,...
-     ub,...
-     sze,...
-     popsize,...
-     dimensions,...
-     confcn,...
-     constrained,...
-     which_ones,...
-     options] = reformat_input(lb,ub,...
-                               varargin{:});
-
-    % test input objective function(s) to determine the problem's dimensions,
-    % number of objectives and proper input format
-    [options, single, multi, test_evaluations] = test_funfcn(options);
-
-    % initialize more variables
-    number_of_algorithms = numel(which_ones);            % number of algorithms to use
-       number_of_streams = options.NumStreams;           % number of simultaneous streams
-              generation = 1;                            % this is the first generation
-                     pop = cell(number_of_algorithms,1); % cell array of [population] objects
-     num_funevaluations  = 0;                            % number of function evaluations
-     [converged, output] = check_convergence();          % initial output structure
-          outputFcnbreak = false;                        % exit condition for output functions
-
-    % Initially, [output] is a large structure used to move data to and from all the
-    % subfunctions. Later, it is turned into the output argument [output] by removing some
-    % obsolete entries from the structure.
-
-    % if an output function's been given, evaluate them
-    state = 'init'; % initialization state
-    if ~isempty(options.OutputFcn)
-        cellfun(@(x) x([],[],state),...
-                options.OutputFcn,...
-                'UniformOutput', false);
-    end
-
-    % do an even more elaborate check
-    options = check_parsed_input(nargout, ...
-                                 single,...
-                                 multi,...
-                                 popsize,...
-                                 dimensions,...
-                                 which_ones,...
-                                 options);
-
-
-    %% GODLIKE loop
-    % ==========================================================================
-
-    % GODLIKE loop
-    while ~converged
-
-        % randomize population sizes (minimum is 5 individuals)
-        %frac_popsize = break_value(popsize, 5);
-        % popsize may already give us the divisions into algorithms
-        if length(popsize) == number_of_algorithms
-            frac_popsize  = popsize;
-            total_popsize = sum(popsize);
-        else
-            % randomize population sizes (minimum is 5 individuals)
-            frac_popsize  = break_value(popsize, 5);
-            total_popsize = popsize;
-        end
-
-        % randomize number of iterations per algorithm
-        % ([options.GODLIKE.ItersUb] is the maximum TOTAL amount
-        % of iterations that will be spent in all of the algorithms combined.)
-        frac_iterations = break_value(options.GODLIKE.ItersUb, options.GODLIKE.ItersLb);
-
-        % shuffle (or initialize) populations
-        pop = interchange_populations(pop);
-
-        % loop through each algorithm
-        for algo = 1:number_of_algorithms
-
-            % perform algorithm iterations
-            if strcmpi(pop{algo}.algorithm, 'MS')
-            % Multi-start behaves differently; its needs to
-            % execute its iterations inside pop_single.
-
-                % save previous value of number of function evaluations
-                prev_FE = pop{algo}.funevals;
-
-                % pass data via arguments
-                pop{algo}.iterate(frac_iterations(algo), num_funevaluations);
-
-                % adjust number of function evaluations made
-                num_funevaluations = num_funevaluations + pop{algo}.funevals - prev_FE;
-
-            else % Perform single iterations for all other algorithms
-                counter = 0; % used for single-objective optimization
-                for jj = 1:frac_iterations(algo)
-
-                    % do single iteration on this population
-                    pop{algo}.iterate;
-
-                    % evaluate the output functions
-                    if ~isempty(options.OutputFcn)
-                        % most intensive part, here in the inner loop
-                        state = 'interrupt';
-                        % collect information
-                        [x, optimValues] = get_outputFcn_values(algo);
-                        % evaluate the output functions
-                        stop = cellfun(@(y)y(x, optimValues, state), ...
-                                       options.OutputFcn,...
-                                       'UniformOutput', false);
-                        stop = any([stop{:}]);
-                        % GODLIKE might need to stop here
-                        if stop
-                            outputFcnbreak = true;
-                            break;
-                        end
-                    end
-
-                    % calculate total number of function evaluations
-                    % Appareantly, pop{:}.funevals doesn't work. So
-                    % we have to do a loop through all of them.
-                    funevaluations = 0;
-                    for k = 1:number_of_algorithms
-                        if ~isempty(pop{k})
-                            funevaluations = funevaluations + pop{k}.funevals; end
-                    end % for
-                    num_funevaluations = test_evaluations + funevaluations;
-
-                    % check for convergence of this iteration
-                    [alg_converged, ...
-                     output,...
-                     counter] = check_convergence(false,...
-                                                  output,...
-                                                  counter);
-                    if alg_converged
-                        display_progress();
-                        break;
-                    end
-
-                    % check function evaluations, and exit if it
-                    % surpasses the preset maximum
-                    if (num_funevaluations >= options.MaxFunEvals)
-                        % also display last iteration
-                        display_progress();
-                        converged = true;
-                        break;
-                    end
-
-                    % display progress at every iteration
-                    display_progress();
-
-                end % algorithm loop
-            end
-
-            % if one of the output functions returned a stop request, break
-            if outputFcnbreak, break, end
-
-            % if we have convergence inside the algorithm
-            % loop, break the main loop
-            if converged, break; end
-
-
-        end % main loop
-
-        % if one of the output functions returned a stop request, break
-        if outputFcnbreak, converged = true; end
-        % check maximum iterations
-        if (generation >= options.MaxIters), converged = true; end
-
-
-        generation = generation + 1;
-
-        % check for GODLIKE convergence (and update output structure)
-        [converged, output] = check_convergence(converged, output);
-
-        % evaluate the output functions
-        if ~outputFcnbreak && ~isempty(options.OutputFcn)
-            % end of a GODLIKE iteration
-            state = 'iter';
-            % collect the information
-            [x, optimValues] = get_outputFcn_values([]);
-            % call the output functions
-            cellfun(@(y)y(x, optimValues, state),...
-                    options.OutputFcn,...
-                    'UniformOutput', false);
-        end
-
-    end % GODLIKE loop
-
-    % display final results
-    % (*NOT* if the output function requested to stop)
-    if ~outputFcnbreak
-        display_progress(); end
-
-
-    %% Process Outputs
-    % ==========================================================================
-
-    % multi-objective optimization
-    if multi
-
-        varargout{1} = output.most_efficient_point;
-        varargout{2} = output.most_efficient_fitnesses;
-        varargout{3} = output.pareto_front_individuals;
-        varargout{4} = output.pareto_front_fitnesses;
-        varargout{5} = output.exitflag;
-        % remove some fields from output structure
-        output = rmfield(output, {'pareto_front_individuals'
-                                  'pareto_front_fitnesses'
-                                  'exitflag'
-                                  'most_efficient_point'
-                                  'most_efficient_fitnesses'
-                         });
-
-        % and output what's left
-        varargout{6} = output;
-
-        % in case the output function requested to stop
-        if outputFcnbreak
-            output.exitflag = 2;
-            output.message  = 'GODLIKE was terminated by one of the output functions.';
-            varargout{5} = output.exitflag ;
-            varargout{6} = output;
-        end
-
-    % single-objective optimization
-    elseif single
-
-        % if all went normal
-        if isfield(output, 'global_best_individual')
-            varargout{1} = output.global_best_individual;
-            varargout{2} = output.global_best_funval;
-            varargout{3} = output.exitflag;
-
-            % remove some fields from output structure
-            outpt.algorithms = output.algorithms;   outpt.funcCount = output.funcCount;
-            outpt.message    = output.message;      outpt.algorithm_info = output.algorithm_info;
-            outpt.iterations = output.iterations;
-
-            % and output
-            varargout{4} = outpt;
-
-            % in case the output function requested to stop
-            if outputFcnbreak
-                outpt.exitflag = 2;
-                outpt.message  = 'GODLIKE was terminated by one of the output functions.';
-                varargout{3} = outpt.exitflag;
-                varargout{4} = outpt;
-            end
-
-        % but, no optimum might have been found
-        else
-            varargout{1} = NaN(1, dimensions);
-            varargout{2} = NaN;
-            varargout{3} = -3;
-            % remove some fields from output structure
-            output = rmfield(output, {'global_best_funval'
-                                      'exitflag'
-                                      'descent_counter'
-                                      'best_individuals'
-                                      'best_funcvalues'
-                                      'previous_global_best_funval'
-                                      'previous_best_funcvalues'
-                             });
-
-            % adjust message
-            output.message = sprintf('%s\n\n All function values encountered were INF or NaN.\n',...
-                                     output.message);
-            % output
-            varargout{4} = output;
-
-            % in case the output function requested to stop
-            if outputFcnbreak
-                output.message  = 'GODLIKE was terminated by one of the output functions.';
-                output.exitflag = 2;
-                varargout{3} = output.exitflag;
-                varargout{4} = output;
-            end
-        end
-    end
-
-     % last call to output function
-    if ~isempty(options.OutputFcn)
-        cellfun(@(y)y([],[], 'done'),...
-                options.OutputFcn,...
-                'UniformOutput', false);
-    end
-
-
-    %% Nested functions
-    % ==========================================================================
-
-    % Initialization shizzle
-    % =  =  =  =  =  =  =  =  =  =  =  =  =  =  =  =  =  =
-
-    % reshape, resize and redefine input to predictable formats
-    function [lb,...
-              ub,...
-              sze,...
-              popsize,...
-              dimensions,...
-              confcn,...
-              constrained,...
-              which_ones,...
-              options] = reformat_input(lb,ub,...
-                                        varargin)
-
-        % set options
-        if nargin <= 3, options = set_options; end                   % defaults
-        if nargin == 4, options = varargin{2}; end                   % structure provided
-        if nargin > 4 , options = set_options(varargin{2:end}); end  % individually provided
-
-        % cast output functions to cell
-        if isfield(options, 'OutputFcn') &&...
-                isa(options.OutputFcn, 'function_handle')
-            options.OutputFcn = {options.OutputFcn};
-        end
-
-        % constraint functions
-        if nargin == 2 ||...
-                isempty(varargin{1}) % default - no constraint function
-
-            confcn      = {[]};
-            constrained = false;
-
-            % constraint might also be calculated inside the objective
-            % function(s)
-            if options.ConstraintsInObjectiveFunction > 0
-                constrained = true; end
-
-        else
-            confcn      = varargin{1};
-            constrained = true;
-
-            % cast to cell if only one is selected
-            if isa(confcn, 'function_handle')
-                confcn = {confcn}; end
-
-            % possible erroneous input
-            if ~iscell(confcn)
-                error([mfilename ':confcn_mustbe_cell_or_funhandle'], [...
-                      'Constraint functions must be given as a fuction_handle, ',...
-                      'or as a cell array of function_handles.']);
-            end
-            % FURTHER CHECKING WILL BE DONE IN TEST_FUNFCN()
-        end
-
-        % extract which algorithms to use
-        which_ones = options.algorithms(:);
-
-        % save the original size of [lb] or [ub]
-        max_elements = max(numel(lb),numel(ub));
-        if (max_elements == numel(lb))
-            sze = size(lb);
-        else
-            sze = size(ub);
-        end
-
-        % force [lb] and [ub] to be row vectors
-        lb = lb(:).';
-        ub = ub(:).';
-
-        % replicate one or the other when their sizes are not equal
-        if ~all(size(lb) == size(ub))
-            if     isscalar(lb)
-                lb = repmat(lb, size(ub));
-            elseif isscalar(ub)
-                ub = repmat(ub, size(lb));
-            else
-                error([mfilename ':lbub_sizes_incorrect'], [...
-                      'If the size of either [lb] or [ub] is equal to the problem''s dimenions\n',...
-                      'the size of the other must be 1x1.'])
-            end
-        end
-
-        % define [dimensions]
-        dimensions = numel(lb);
-
-        % total population size
-        % (defaults to 25*number of dimensions)
-        if isempty(options.GODLIKE.popsize)
-            popsize = min(25*dimensions, 1500);
-        else
-            popsize = options.GODLIKE.popsize;
-        end
-
-        % check minimum popsize
-        minpop = 5*numel(options.algorithms);
-        if any(minpop > popsize)
-            warning([mfilename ':popsize_too_small'], [...
-                    'Each algorithm requires a population size of at least 5.\n',...
-                    'Given value for [popsize] makes this impossible. Increasing\n',...
-                    'argument [popsize] to ', num2str(minpop), '...']);
-            popsize(minpop > popsize) = minpop;
-        end
-
-        % Assign back for consistency
-        options.GODLIKE.popsize = popsize;
-
-    end % nested function
-
-    % test the function, and determine the amount of objectives. Here
-    % it is decided whether the optimization is single-objective or
-    % multi-objective.
-    function [options,...
-              single,...
-              multi,...
-              fevals] = test_funfcn(options)
-
-        % initialize
-        fevals = 0;
-        options.num_objectives = 1;
-
-        % split multi/single objective
-        if iscell(funfcn) && (numel(funfcn) > 1)
-            % no. of objectives is simply the amount of provided objective functions
-            options.num_objectives = numel(funfcn);
-            % single is definitely false
-            single = false;
-        elseif iscell(funfcn) && (numel(funfcn) == 1)
-            % single it true but might still change to false
-            single = true;
-            % also convert function to function_handle in this case
-            funfcn = funfcn{1};
-        else
-            % cast fun to cell
-            funfcn = {funfcn};
-            % single is true but might still change to false
-            single = true;
-        end
-
-        % Try to evaluate the objective and constraint functions, with the
-        % original [lb]. If any evaluation fails, throw an error
-        % - - - - - - - - - - - - - - - - - - - - - - - - - - - - - - - - - - -
-
-        % reshape to original size
-        lb_original = reshape(lb, sze);
-
-        % loop through all objective functions
-        % (also works for single function)
-        for ii = 1:numel(funfcn)
-
-            % try to evaluate the function
-            try
-                % simply evaluate the function with the lower bound
-                if options.ConstraintsInObjectiveFunction == 0
-                    % no constraints
-                    sol = feval(funfcn{ii}, (lb_original));
-                % constraints might be given in the objective functions
-                else
-                    arg_out = cell(1, options.ConstraintsInObjectiveFunction);
-                    [arg_out{:}] = feval(funfcn{ii}, lb_original);
-                    sol = arg_out{1};
-                    con = arg_out{options.ConstraintsInObjectiveFunction};
-                    % con MUST be a vector
-                    if ~isvector(con)
-                        error([mfilename ':confun_must_return_vector'], [...
-                             'All constraint functions must return a [Nx1] or [1xN] vector ',...
-                             'of constraint violations.\nSee the documentation for more details.']);
-                    end
-                end
-                % keep track of the number of function evaluations
-                fevals = fevals + 1;
-
-                % see whether single must be changed to multi
-                if single && (numel(sol) > 1)
-                    single = false;
-                    options.num_objectives = numel(sol);
-                    options.obj_columns    = true;
-                end
-
-                % it might happen that more than one function is provided,
-                % but that one of the functions returns more than one function
-                % value. GODLIKE does not handle that case
-                if (numel(sol) > 1) && (ii > 1)
-                    error([mfilename ':multimulti_not_allowed'], [...
-                          'GODLIKE cannot optimize multiple multi-objective problems ',...
-                          'simultaneously.\nUse GODLIKE multiple times on each of your objective ',...
-                          'functions separately.\n\nThis error is generated because the first of ',...
-                          'your objective functions returned\nmultiple values, while ',...
-                          'you provided multiple objective functions. Only one of\nthese formats ',...
-                          'can be used for multi-objective optimization, not both.'])
-                end
-
-            % if evaluating the function fails, throw error
-            catch userFcn_ME
-                pop_ME = MException([mfilename ':function_doesnt_evaluate'], ...
-                                    'GODLIKE cannot continue: failure during function evaluation.');
-                userFcn_ME = addCause(userFcn_ME, pop_ME);
-                rethrow(userFcn_ME);
-            end % try/catch
-
-        end % for
-
-        % see if the optimization is multi-objective
-        multi = ~single;
-
-        % loop through (all) constraint function(s)
-        if constrained && ...
-                (options.ConstraintsInObjectiveFunction == 0)
-
-            for ii = 1:numel(confcn)
-                % some might be empty
-                if isempty(confcn{ii})
-                    continue, end
-
-                % try to evaluate the function
-                try
-                    % simply evaluate the function with the lower bound
-                    con = feval(confcn{ii}, lb_original);
-                    % keep track of the number of function evaluations
-                    fevals = fevals + 1;
-                    % con MUST be a vector
-                    if ~isvector(con)
-                        error([mfilename ':confun_must_return_vector'], [...
-                              'All constraint functions must return a [Nx1] or [1xN] vector ',...
-                              'of constraint violations.\nSee the documentation for more details.']);
-                    end
-
-                % if evaluating the function fails, throw error
-                catch userFcn_ME
-                    pop_ME = MException([mfilename ':constraint_function_doesnt_evaluate'], [...
-                                        'GODLIKE cannot continue: failure during evaluation of ',...
-                                        'one of the constraint functions.']);
-                    userFcn_ME = addCause(userFcn_ME, pop_ME);
-                    rethrow(userFcn_ME);
-                end % try/catch
-
-            end % for
-
-        end % if constrained
-
-    end % nested function
-
-    % =  =  =  =  =  =  =  =  =  =  =  =  =  =  =  =  =  =
-    % functions used in the main loop
-    % =  =  =  =  =  =  =  =  =  =  =  =  =  =  =  =  =  =
-
-    % break up some [value] into a vector of random integers
-    % of length [algorithms], that sums up to [value]
-    function frac_value = break_value(value, Lb)
-        % NOTE: The case of these variables [Lb] and [Ub] is important.
-        % The GODLIKE arguments [lb] or [ub] may get overwritten!
-
-        % only one algorithm - just return value
-        if number_of_algorithms == 1
-            frac_value = value;
-            return;
-        end
-
-        % initially, the upper bound is the value minus
-        % (algorithms-1) times the lower bound
-        Ub = value - (number_of_algorithms-1)*Lb;
-
-        % create array of length [algorithms] that
-        % sums to [value]
-        frac_value = zeros(number_of_algorithms, 1);
-        for ii = 1:number_of_algorithms-1 % note the minus one
-
-            % random value (make sure it's not zero)
-            rnd = 0;
-            while (rnd == 0)
-                rnd = round(rand*(Ub-Lb) + Lb); end
-            frac_value(ii) = rnd;
-
-            % adjust max. value for next iteration
-            Ub = round((value - sum(frac_value))/(number_of_algorithms-ii));
-        end % for
-
-        % last entry is the difference of the sum of all values and the original value
-        frac_value(end) = value - sum(frac_value);
-
-        % sort at random
-        [dummy, inds] = sort(rand(size(frac_value,1),1)); %#ok<ASGLU>
-        frac_value = frac_value(inds);
-
-    end % nested function
-
-    % shuffle and (re)initialize the population objects
-    function pop = interchange_populations(pop)
-
-        % just initialize populations if this is the first iteration
-        if (generation == 1)
-            for ii = 1:number_of_algorithms
-                % set algorithm for this iteration
-                options.algorithm = which_ones{ii};
-                % initialize population
-                if single
-                    pop{ii} = pop_single(funfcn, frac_popsize(ii), lb, ub, sze, dimensions, options);
-                else
-                    pop{ii} = pop_multi(funfcn, frac_popsize(ii), lb, ub, sze, dimensions, options);
-                end
-            end
-            % we're done
-            return
-        end
-
-        % don't shuffle if there's only one algorithm
-        if (number_of_algorithms == 1)
-            return, end
-
-        % initialize
-        parent_pops    = zeros(total_popsize, dimensions);
-        parent_fits    = zeros(total_popsize, options.num_objectives);
-        offspring_pops = parent_pops;
-        offspring_fits = parent_fits;
-        if multi
-            front_numbers      = zeros(total_popsize, 1);
-
-            %crowding_distances = [front_numbers;front_numbers];
-            %{
-            if (generation == 2)
-               % only one set after 1st generation
-               crowding_distances = front_numbers;
-            else
-               crowding_distances = [front_numbers;front_numbers];
-            end
-            %}
-            crowding_size = 0;
-            for ii = 1:number_of_algorithms
-                if (pop{ii}.iterations == 1)
-                    % only one set after 1st generation
-                    crowding_size = crowding_size + pop{ii}.size;
-                else
-                    crowding_size = crowding_size + 2 * pop{ii}.size;
-                end
-                crowding_distances = zeros(crowding_size, 1);
-            end
-
-        end
-        if constrained
-            parent_constrviolation     = zeros(popsize, numel(confcn));
-            parent_unpenalized_fits    = zeros(popsize, options.num_objectives);
-            offspring_constrviolation  = parent_constrviolation;
-            offspring_unpenalized_fits = parent_unpenalized_fits;
-        end
-        lfe1 = 0;
-        lfe2 = 0;    % Last Filled Entry (lfe)
-
-        % extract all current populations, their function values,
-        % and other relevant information
-        for ii = 1:number_of_algorithms
-
-            % rename stuff for clarity
-            popinfo = pop{ii}.pop_data;          popsz = pop{ii}.size;
-
-            % both for single and multi-objective
-            parent_pops(lfe1+1:lfe1+popsz, :)  = popinfo.parent_population;
-            parent_fits(lfe1+1:lfe1+popsz, :)  = popinfo.function_values_parent;
-            offspring_pops(lfe1+1:lfe1+popsz,:)= popinfo.offspring_population;
-            offspring_fits(lfe1+1:lfe1+popsz,:)= popinfo.function_values_offspring;
-
-            % stuff specific for multi-objective optimization
-            if multi
-                front_numbers(lfe1+1:lfe1+popsz, :)        = popinfo.front_number;
-
-                % BUGFIX: (2016/October/25, CG)
-                %crowding_distances(lfe2+1:lfe2+2*popsz, :) = popinfo.crowding_distance;
-                %if (generation == 2)
-                if (pop{ii}.iterations == 1)
-                    multisize = popsz;
-                else
-                    multisize = 2*popsz;
-                end
-
-                crowding_distances(lfe2+1:lfe2+multisize, :) = popinfo.crowding_distance;
-                lfe2 = lfe2 + multisize;
-            end
-
-            lfe1 = lfe1 + popsz;
-            lfe2 = lfe2 + popsz;
-
-        end % for
-
-        % shuffle everything at random
-        [dummy, rndinds] = sort(rand(total_popsize, 1));%#ok<ASGLU>
-        parent_pops = parent_pops(rndinds,:);    offspring_pops = offspring_pops(rndinds,:);
-        parent_fits = parent_fits(rndinds,:);    offspring_fits = offspring_fits(rndinds,:);
-<<<<<<< HEAD
-        if multi
-=======
-
-        if multi  
->>>>>>> a06e9301
-            [dummy, rndinds2]  = sort(rand(crowding_size, 1));%#ok<ASGLU>
-            front_numbers      = front_numbers(rndinds,:);
-            crowding_distances = crowding_distances(rndinds2,:);
-        end
-
-        % re-initialize populations accordingly
-        for ii = 1:number_of_algorithms
-
-            % rename for clarity
-            fp = frac_popsize(ii);
-
-            % split everything up according to current [frac_popsize]
-            new_popinfo.parent_population         = parent_pops(1:fp, :);
-            new_popinfo.function_values_parent    = parent_fits(1:fp, :);
-            new_popinfo.offspring_population      = offspring_pops(1:fp, :);
-            new_popinfo.function_values_offspring = offspring_fits(1:fp, :);
-            if multi
-                new_popinfo.front_number      = front_numbers(1:fp, :);
-                new_popinfo.crowding_distance = crowding_distances(1:fp, :);
-            end % if
-
-            % change options - options for ASA are always different
-            options = pop{ii}.options;
-
-            % apply re-heating
-            options.ASA.T0 = options.ASA.T0 / options.ASA.ReHeating / generation;
-
-            % re-initialize
-            if single, pop{ii} = pop_single(new_popinfo, pop{ii}, options);
-            else       pop{ii} = pop_multi (new_popinfo, pop{ii}, options);
-            end
-
-            % shrink arrays (using "... = [];" for deletion is rather slow)
-            parent_pops = parent_pops(fp+1:end,:);  offspring_pops = offspring_pops(fp+1:end,:);
-            parent_fits = parent_fits(fp+1:end,:);  offspring_fits = offspring_fits(fp+1:end,:);
-            if multi
-                front_numbers      = front_numbers(fp+1:end,:);
-                crowding_distances = crowding_distances(fp+1:end,:);
-            end % if
-
-        end % for
-    end % nested function
-
-    % update output values, and check for convergence
-    function [converged,...
-              output,...
-              counter] = check_convergence(converged,...
-                                           output,...
-                                           varargin)
-
-         % some algorithms might be doubly used.
-         % save which ones they are
-         persistent sames
-
-         % no input - initialize
-         if (nargin == 0)
-
-             % initially, no convergence
-             converged = false;
-
-             % some algorithms might be doubly used. Find out
-             % which ones, and create proper indices
-             sames = ones(number_of_algorithms, 1);
-             for ii = 1:number_of_algorithms
-                 same        = strcmpi(which_ones, which_ones{ii});
-                 sames(same) = 1:nnz(same);
-             end
-
-             % general settings
-             output.algorithms = upper(which_ones); % algorithms used
-             output.exitflag   = 0;                 % neutral exitflag
-             output.message    = sprintf('No iterations have been performed.');
-             output.funcCount  = 0;
-             for ii = 1:number_of_algorithms
-                 output.algorithm_info.(upper(which_ones{ii}))(sames(ii)).funcCount  = 0;
-                 output.algorithm_info.(upper(which_ones{ii}))(sames(ii)).iterations = 0;
-             end
-
-             % initialize [output] for single-objective optimization
-             if single
-                 output.descent_counter               = 0;
-                 output.global_best_individual        = NaN(1,dimensions);
-                 output.previous_global_best_individual = NaN(1,dimensions);
-                 output.global_best_funval            = inf;
-                 output.previous_global_best_funval   = inf;
-                 output.best_funcvalues               = inf(1,number_of_algorithms);
-                 output.previous_best_funcvalues      = inf(1,number_of_algorithms);
-                 output.best_individuals              = NaN(number_of_algorithms,dimensions);
-                 output.previous_best_individuals     = NaN(number_of_algorithms,dimensions);
-                 for ii = 1:number_of_algorithms
-                     output.algorithm_info.(upper(which_ones{ii}))(sames(ii)).last_population = [];
-                     output.algorithm_info.(upper(which_ones{ii}))(sames(ii)).last_fitnesses  = [];
-                 end
-             end
-
-             % initialize [output] for multi-objective optimization
-             if multi
-                 output.pareto_front_individuals = [];
-                 output.pareto_front_fitnesses   = [];
-                 output.most_efficient_point     = [];
-                 output.most_efficient_fitnesses = [];
-             end
-
-             % we're done
-             return
-
-         % otherwise, update according to the current status of [pops]
-         else
-
-             % both per-algorithm and global check needs to be performed.
-             % the mode of operation depends on the presence of a third
-             % input argument. If given, only the current populations is
-             % checked. If  omitted, all populations are checked.
-             if (nargin == 3), alg_conv = true; algorithm = algo; counter = varargin{1};
-             else alg_conv = false;
-             end
-
-             % general stuff
-             output.funcCount  = num_funevaluations;
-             output.iterations = generation;
-             for ii = 1:number_of_algorithms
-                 output.algorithm_info.(upper(which_ones{ii}))(sames(ii)).iterations = pop{ii}.iterations;
-                 output.algorithm_info.(upper(which_ones{ii}))(sames(ii)).funcCount  = pop{ii}.funevals;
-             end
-
-             % convergence might already have occured. Determine the reason
-             if converged
-                 % maximum function evaluations have been exceeded.
-                 if (num_funevaluations >= options.MaxFunEvals)
-                     output.exitflag = -1;
-                     output.message = sprintf(['Optimization terminated:\n',...
-                         ' Maximum amount of function evaluations has been reached.\n',...
-                         ' Increase ''MaxFunEvals'' option.']);
-                 end
-                 % maximum allowable iterations have been exceeded.
-                 if (generation >= options.MaxIters)
-                     output.exitflag = -2;
-                     output.message = sprintf(['Optimization terminated:\n',...
-                         ' Maximum amount of iterations has been reached.\n',...
-                         ' Increase ''MaxIters'' option.']);
-                 end % if
-             end % if
-
-             % stuff specific for single objective optimization
-             if single
-
-                 % store previous global best function value
-                 output.previous_global_best_individual = output.global_best_individual;
-                 output.previous_global_best_funval = output.global_best_funval;
-                 output.previous_best_funcvalues    = output.best_funcvalues;
-                 output.previous_best_individuals   = output.best_individuals;
-
-                 % assign global best individuals and their function
-                 % values per algorithm
-                 for ii = 1:number_of_algorithms
-                     [output.best_funcvalues(ii), ind] = min(pop{ii}.fitnesses);
-                     output.best_individuals(ii,:) = pop{ii}.individuals(ind, :);
-                 end
-                 % save new global best individual and function value
-                 [min_func_val, index] = min(output.best_funcvalues);
-                 if (output.global_best_funval > min_func_val)
-                     output.global_best_funval     = min_func_val;
-                     output.global_best_individual = output.best_individuals(index, :);
-                 end
-
-                 % check convergence
-                 if ~converged
-
-                     % per-algorithm convergence
-                     if alg_conv
-                         % update counter
-                         if output.best_funcvalues(algorithm) < options.AchieveFunVal
-                             if abs(output.previous_best_funcvalues(algorithm) - ...
-                                     output.best_funcvalues(algorithm)) <= options.TolFun &&...
-                                all(abs(output.previous_best_individuals(algorithm) - ...
-                                     output.best_individuals(algorithm))) <= options.TolX
-                                 counter = counter + 1;
-                             else counter = 0;
-                             end
-                         end % if
-
-                         % if counter is larger than preset maximum,
-                         % convergence has been achieved
-                         if (counter > options.TolIters)
-                             converged = true;
-                         end
-
-                     % GODLIKE-convergence
-                     else
-                         % update counter
-                         if output.global_best_funval < options.AchieveFunVal
-                             if abs(output.previous_global_best_funval - ...
-                                     output.global_best_funval) <= options.TolFun && ...
-                                all(abs(output.previous_global_best_individual - ...
-                                     output.global_best_individual)) <= options.TolX
-                                 output.descent_counter = output.descent_counter + 1;
-                             else output.descent_counter = 0;
-                             end
-                         end % if
-
-                         % if counter is larger than preset maximum, and the
-                         % minimum amount of iterations has been performed,
-                         % convergence has been achieved
-                         if generation > options.MinIters && (output.descent_counter > 2)
-                             converged = true;
-                         end % if
-                     end % if
-
-                     % finalize output
-                     if converged && ~alg_conv
-                         % insert the last population in the output
-                         for ii = 1:number_of_algorithms
-                             output.algorithm_info.(which_ones{ii})(sames(ii)).last_population = ...
-                                 pop{ii}.individuals;
-                             output.algorithm_info.(which_ones{ii})(sames(ii)).last_fitnesses = ...
-                                 pop{ii}.fitnesses;
-                         end
-                         % finalize output structure
-                         output.exitflag = 1;
-                         output.message = sprintf(['Optimization terminated:\n\n',...
-                                                   ' Coordinate differences were less than OPTIONS.TolX, and decrease\n',...
-                                                   ' in function value was less than OPTIONS.TolFun for two consecutive\n',...
-                                                   ' GODLIKE-iterations. GODLIKE algorithm converged without any problems.']);
-                     end
-                 end % if
-             end % if
-
-             % stuff specific for multi-objective optimization
-             if multi
-
-                 % check convergence
-                 if ~converged
-                     % see if the minimum amount of iterations has
-                     % been performed yet
-                     if generation > options.MinIters
-                         % test if ALL populations are non-dominated
-                         all_nd = false(number_of_algorithms, 1);
-                         for ii = 1:number_of_algorithms
-                             all_nd(ii) = all(pop{ii}.pop_data.front_number == 0);
-                         end
-
-                         % if we have not broken prematurely, all fronts are zero, and
-                         % thus we have convergence
-                         if all(all_nd), converged = true; end
-
-                         % finalize output structure
-                         if converged
-                             % complete output structure
-                             output.exitflag = 1;
-                             output.message = sprintf(['Optimization terminated:\n',...
-                                                       'All trial solutions of all selected algorithms are non-dominated.\n',...
-                                                       'GODLIKE algorithm converged without any problems.']);
-                         end % if (converged)
-                     end % if (MinIters check)
-                 end % if ~converged
-
-                 % if converged, complete output structure
-                 if converged
-
-                     % output complete Pareto front
-                     for ii = 1:number_of_algorithms
-                         output.pareto_front_individuals = [output.pareto_front_individuals;
-                                                            pop{ii}.individuals];
-                         output.pareto_front_fitnesses = [output.pareto_front_fitnesses;
-                                                          pop{ii}.fitnesses];
-                     end
-
-                     % find most efficient point and its fitnesses
-                     origin              = min(output.pareto_front_fitnesses);
-                     shifted_fitnesses   = bsxfun(@minus, ...
-                                                  output.pareto_front_fitnesses, ...
-                                                  origin);
-                     distances_sq        = sum(shifted_fitnesses.^2,2);
-                     [dummy, index]      = min(distances_sq);%#ok<ASGLU>
-
-                     output.most_efficient_point     = output.pareto_front_individuals(index, :);
-                     output.most_efficient_fitnesses = output.pareto_front_fitnesses(index, :);
-                 end % if converged
-             end % if multi
-         end % if
-    end % nested function
-
-
-    % form the proper [x] and [optimValues] for output functions
-    function [x,...
-              optimValues] = get_outputFcn_values(algorithm)
-
-        % collect all the information one could possibly desire
-        if ~isempty(algorithm)
-            optimValues.optimizer.algorithm  = pop{algorithm}.algorithm;
-            optimValues.optimizer.funcCount  = pop{algorithm}.funevals;
-            optimValues.optimizer.iterations = pop{algorithm}.iterations;
-        else
-            optimValues.optimizer.algorithm  = [];
-            optimValues.optimizer.funcCount  = [];
-            optimValues.optimizer.iterations = [];
-        end
-
-        optimValues.algorithm = 'GODLIKE';
-        optimValues.funcCount = num_funevaluations;
-        optimValues.iteration = generation;
-        optimValues.popsize   = popsize;
-
-        if single
-            optimValues.type = 'single-objective';
-            if constrained
-                optimValues.best_fval                      = output.global_best_funval_unconstrained;
-                optimValues.best_fval_constraint_violation = output.global_best_funval_constrviolation;
-            else
-                optimValues.best_fval = output.global_best_funval;
-            end
-            x = reshape(output.global_best_individual, sze);
-            optimValues.best_individual = x;
-
-        else
-            optimValues.type = 'multi-objective';
-
-            [non_dominated,...
-             non_dominated_fits, ...
-             most_efficient_point,...
-             most_efficient_fitnesses,...
-             violations] = get_Paretos();
-
-            optimValues.number_of_nondominated_solutions = size(non_dominated,1);
-            optimValues.nondominated_solutions           = non_dominated;
-            optimValues.nondominated_function_values     = non_dominated_fits;
-            optimValues.most_efficient_point             = reshape(most_efficient_point, sze);
-            optimValues.most_efficient_fitnesses         = most_efficient_fitnesses;
-            x = reshape(most_efficient_point, sze);
-
-            if constrained
-                optimValues.constraint_violations = violations; end
-        end
-    end
-
-    % Get the complete Pareto-front, and the most efficient point
-    % (multi-objective optimization only)
-    function [non_dominated,...
-              non_dominated_fits, ...
-              most_efficient_point,...
-              most_efficient_fitnesses,...
-              violations] = get_Paretos()
-        % TODO: (Rody Oldenhuis) complete this
-
-        % for unconstrained problems
-        violations = [];
-
-        % get complete current Pareto front
-        non_dominated      = [];
-        non_dominated_fits = [];
-
-        % find the last non-empty population in this stream
-        t = sum(~cellfun('isempty', pop(:)));
-
-        % the algorithm might not have been used yet
-        %{
-        if (pop{t}.iterations == 0)
-            continue; end
-        %}
-
-        % get the indices for the non-dominated members
-        Pareto_indices = (pop{t}.pop_data.front_number == 0);
-
-        % append its individuals
-        non_dominated = [non_dominated
-                         pop{t}.individuals(Pareto_indices, :)];
-
-        % and its fitnesses
-        if constrained
-            non_dominated_fits = [non_dominated_fits
-                                  pop{t}.pop_data.unpenalized_function_values_parent(Pareto_indices, :)];
-            violations = [violations
-                          pop{t}.pop_data.constraint_violations_parent(Pareto_indices, :)];
-        else
-            non_dominated_fits = [non_dominated_fits
-                                  pop{t}.fitnesses(Pareto_indices, :)];
-        end
-
-        % find most efficient point and its fitnesses
-        origin                   = min(non_dominated_fits);
-        shifted_fitnesses        = bsxfun(@minus, non_dominated_fits, origin);
-        ranges                   = max(non_dominated_fits) - origin;
-        scaled_fitnesses         = bsxfun(@rdivide, shifted_fitnesses*min(ranges), ranges);
-        distances_sq             = sum(scaled_fitnesses.^2,2);
-        [mindist_sq, index]      = min(distances_sq);%#ok
-        most_efficient_point     = non_dominated(index, :);
-        most_efficient_fitnesses = non_dominated_fits(index, :);
-
-    end % get Paretos
-
-
-    % display the algorithm's progress
-    function display_progress()
-
-        % Double-check the options
-        if isempty(options.display)
-            return; end
-
-        % If the algorithm is multistart, only print the header
-
-        % current loop indices
-        loop_index = algo;
-        %TODO - display for MS
-%         if ~strcmpi(pop{algo}.algorithm, 'MS')
-%             algorithm_index = jj; end
-         algorithm_index = jj;
-
-        % Command window
-        if any(strcmpi(options.display, {'on' 'CommandWindow'}))
-
-            print_progress(loop_index,...
-                           algorithm_index,...
-                           generation,...
-                           single,multi,...
-                           number_of_algorithms,...
-                           which_ones,...
-                           pop,...
-                           converged,...
-                           options,...
-                           frac_popsize,...
-                           frac_iterations,...
-                           output);
-        end % if
-
-        % Plot
-        if strcmpi(options.display, 'Plot')
-            plot_progress(loop_index,...
-                          generation,...
-                          single,multi,...
-                          lb,ub,...
-                          number_of_algorithms,...
-                          which_ones,...
-                          pop,...
-                          converged,...
-                          output);
-        end % if
-    end % nested function
-
-end % function GODLIKE
-
-
-% elaborate error trapping
-function check_initial_input(funfcn,...
-                             lb,...
-                             ub, ...
-                             varargin)
-
-    if isempty(funfcn)
-        error([mfilename ':function_not_defined'],...
-              'GODLIKE requires at least one objective function.');
-    end
-    if isempty(lb) || isempty(ub)
-        error([mfilename ':lbub_not_defined'],...
-              'GODLIKE requires arguments [lb], [ub].');
-    end
-    if ~isnumeric(lb) || ~isnumeric(ub)
-        error([mfilename ':lbubpopsize_not_numeric'],...
-              'Arguments [lb] and [ub] must be numeric.');
-    end
-    if any(~isfinite(lb)) || any(~isfinite(ub)) || ...
-            any(  ~isreal(lb)) || any(~isreal(ub))
-        error([mfilename ':lbub_not_finite'],...
-              'Values for [lb] and [ub] must be real and finite.');
-    end
-    if ~isvector(lb) || ~isvector(ub)
-        error([mfilename ':lbub_mustbe_vector'],...
-              'Arguments [lb] and [ub] must be given as vectors.');
-    end
-    if ~isa(funfcn, 'function_handle')
-        % might be cell array
-        if iscell(funfcn)
-            for ii = 1:numel(funfcn)
-                if ~isa(funfcn{ii}, 'function_handle')
-                    error([mfilename ':funfcn_mustbe_function_handle'],...
-                          'All objective functions must be function handles.');
-                end
-            end
-        % otherwise, must be function handle
-        else
-            error([mfilename ':funfcn_mustbe_function_handle'],...
-                  'Objective function must be given as a function handle.');
-        end
-    end
-    if (nargin == 5) && ~isstruct(varargin{2})
-        error([mfilename ':options_mustbe_structure'],...
-              'Argument [options] must be a structure.')
-    end
-    if any(lb > ub)
-        error([mfilename ':lb_larger_than_ub'], [...
-              'All entries in [lb] must be smaller than the corresponding ',...
-              'entries in [ub].']);
-    end
-end
-
-function options = check_parsed_input(argoutc, ...
-                                      single,...
-                                      multi,...
-                                      popsize,...
-                                      dimensions,...
-                                      which_ones,...
-                                      options)
-
-    assert(all( 5*numel(which_ones) <= popsize ),...
-           [mfilename ':popsize_too_small'], [...
-           'Each algorithm requires a population size of at least 5.\n',...
-           'Given value for [popsize] makes this impossible. Increase\n',...
-           'option [popsize] to at least %d.'],...
-           5*numel(which_ones));
-
-    if numel(popsize) > 1
-        assert(numel(popsize) == dimensions,...
-               [mfilename ':popsize_invalid_dimensions'], [...
-               'When specifying [popsize] as an array, the dimensions of that ',...
-               'array should correspond to the number of algorithms used.']);
-
-    end
-    if (options.GODLIKE.ItersLb > options.GODLIKE.ItersUb)
-        warning([mfilename ':ItersLb_exceeds_ItersUb'], [...
-                'Value of options.GODLIKE.ItersLb is larger than value of\n',...
-                'options.GODLIKE.ItersUb. Values will simply be swapped.']);
-        u_b = options.GODLIKE.ItersUb;
-        options.GODLIKE.ItersUb = options.GODLIKE.ItersLb;
-        options.GODLIKE.ItersLb = u_b;
-    end
-    if (options.MinIters  > options.MaxIters)
-        warning([mfilename ':MaxIters_exceeds_MinIters'], [...
-                'Value of options.MinIters is larger than value of\n',...
-                'options.MaxIters. Values will simply be swapped.']);
-        u_b = options.MaxIters;
-        options.MaxIters = options.MinIters;
-        options.MinIters = u_b;
-    end
-    if single
-        % single objective optimization has a maximum of 4 output arguments
-        if verLessThan('MATLAB', '8.6')
-            error(nargoutchk(0, 4, argoutc, 'struct')); %#ok<NCHKE>
-        else
-            nargoutchk(0, 4);
-        end
-    elseif multi
-        % multi-objective optimization has a maximum of 6 output arguments
-        if verLessThan('MATLAB', '8.6')
-            error(nargoutchk(0, 6, argoutc, 'struct')); %#ok<NCHKE>
-        else
-            nargoutchk(0, 6);
-        end
-    end
-    if ~isempty(options.OutputFcn) && ...
-       ~all( cellfun(@(x) isa(x, 'function_handle'), options.OutputFcn))
-        error([mfilename ':outputFcn_shouldbe_function_handle'],...
-              'All output functions should be function handles.')
-    end
-    if strcmpi(options.display, 'plot') && single && dimensions > 2
-        warning([mfilename ':plotting_not_possible'], [...
-                'Display type was set to ''Plot'', but the number of\n',...
-                'decision variables exceeds 2. The search space can note be\n',...
-                'displayed. Set options.display to ''off'' or ''on'' to \n',...
-                '''on'' to supress this message.'])
-    end
-    if strcmpi(options.display, 'plot') && multi && options.num_objectives > 3
-        warning([mfilename ':plotting_not_possible'], [...
-                'Display type was set to ''Plot'', but the number of\n',...
-                'objective functions exceeds 3. The Pareto front can \n',...
-                'not be displayed. Set options.display to ''off'' or \n',...
-                '''on'' to supress this message.'])
-    end
-end % subfunction
+function varargout = GODLIKE(funfcn, lb, ub, varargin)
+% GODLIKE           Global optimizer that combines the power
+%                   of a Genetic Algorithm, Diffential Evolution,
+%                   Particle Swarm Optimization and Adaptive
+%                   Simulated Annealing algorithms.
+%
+% Usage:
+%
+% (Single-objective optimization)
+%================================
+%   sol = GODLIKE(obj_fun, lb, ub)
+%   sol = GODLIKE(..., ub, confcn)
+%   sol = GODLIKE(..., confcn, options)
+%   sol = GODLIKE(..., confcn, 'option', value, ...)
+%
+%   [sol, fval] = GODLIKE(...)
+%   [sol, fval, exitflag] = GODLIKE(...)
+%   [sol, fval, exitflag, output] = GODLIKE(...)
+%
+%
+% (Multi-objective optimization)
+% ==============================
+%   sol = GODLIKE(obj_fun12..., lb, ub)
+%   sol = GODLIKE({obj_fun1, obj_fun2,...}, lb, ub)
+%   sol = GODLIKE(..., ub, confcn, options)
+%   sol = GODLIKE(..., confcn, 'option', value, ...)
+%
+%   [sol, fval] = GODLIKE(...)
+%   [..., fval, Pareto_front] = GODLIKE(...)
+%   [..., Pareto_front, Pareto_Fvals] = GODLIKE(...)
+%   [..., Pareto_Fvals, exitflag] = GODLIKE(...)
+%   [..., exitflag, output] = GODLIKE(...)
+%
+%
+% INPUT ARGUMENTS:
+% ================
+%
+%   obj_fun     The objective function of which the global minimum
+%               will be determined (function_handle). For multi-
+%               objective optimization, several objective functions
+%               may be provided as a cell array of function handles,
+%               or alternatively, in a single function that returns
+%               the different function values along the second
+%               dimension.
+%               Objective functions must accept either a [popsize x
+%               dimensions] matrix argument, or a [1 x dimensions]
+%               vector argument, and return a [popsize x number of
+%               objectives] matrix or [1 x number of objective]
+%               vector of associated function values (number of
+%               objectives may be 1). With the first format, the
+%               function is evaluated vectorized, in  the second
+%               case CELLFUN() is used, which is a bit slower in
+%               general.
+%
+%   lb, ub      The lower and upper bounds of the problem's search
+%               space, for each dimension. May be scalar in case all
+%               bounds in all dimensions are equal. Note that at
+%               least ONE of these must have a size of [1 x
+%               dimensions], since the problem's dimensionality is
+%               derived from it.
+%
+%   confcn      Constraint functions; not yet fully implemented.
+%
+%
+%   options/    Sets the options to be used by GODLIKE. Options may
+%   'option',   be a structure created by set_options, or given as
+%      value    individual ['option', value] pairs. See set_options
+%               for a list of all the available options and their
+%               defaults.
+%
+% OUTPUT ARGUMENTS:
+% =================
+%
+%   sol         The solution that minizes the problem globally,
+%               of size [1 x dimensions]. For multi-objective
+%               optimization, this indicates the point with the
+%               smallest distance to the (shifted) origin.
+%
+%   fval        The globally minimal function value
+%
+%   exitflag    Additional information to facilitate fully automated
+%               optimization. Negative is `bad', positive `good'. A
+%               value of '0' indicates GODLIKE did not perform any
+%               operations and exited prematurely. A value of '1'
+%               indicates normal exit conditions. A value of '-1'
+%               indicates a premature exit due to exceeding the preset
+%               maximum number of function evaluations. A value of
+%               '-2' indicates that the amount of maximum GODLIKE
+%               iterations has been exceeded, and a value of '-3'
+%               indicates no optimum has been found (only for single-
+%               objective optimization).
+%
+%   output      structure, containing much additional information
+%               about the optimization as a whole; see the manual
+%               for a more detailed description.
+%
+%   (For multi-objective optimization only)
+%
+%   Pareto_front, Pareto_Fvals
+%               The full set of non-dominated solutions, and their
+%               associated function values.
+%
+%   See also pop_single, pop_multi, set_options.
+
+
+% Please report bugs and inquiries to:
+%
+% Name       : Rody P.S. Oldenhuis
+% E-mail     : oldenhuis@gmail.com    (personal)
+%              oldenhuis@luxspace.lu  (professional)
+% Affiliation: LuxSpace s�rl
+% Licence    : BSD
+
+
+% If you find this work useful, please consider a donation:
+% https://www.paypal.me/RodyO/3.5
+
+
+
+    %% Initialize
+    % ==========================================================================
+
+    % basic check on input
+    if verLessThan('MATLAB', '8.6')
+        error(nargchk(3, inf, nargin)); %#ok<NCHKN>
+    else
+        narginchk(3, inf);
+    end
+
+    % more elaborate check on input (nested function)
+    check_initial_input(funfcn,...
+                        lb,...
+                        ub,...
+                        varargin{:});
+
+    % resize and reshape boundaries and dimensions
+    [lb,...
+     ub,...
+     sze,...
+     popsize,...
+     dimensions,...
+     confcn,...
+     constrained,...
+     which_ones,...
+     options] = reformat_input(lb,ub,...
+                               varargin{:});
+
+    % test input objective function(s) to determine the problem's dimensions,
+    % number of objectives and proper input format
+    [options, single, multi, test_evaluations] = test_funfcn(options);
+
+    % initialize more variables
+    number_of_algorithms = numel(which_ones);            % number of algorithms to use
+       number_of_streams = options.NumStreams;           % number of simultaneous streams
+              generation = 1;                            % this is the first generation
+                     pop = cell(number_of_algorithms,1); % cell array of [population] objects
+     num_funevaluations  = 0;                            % number of function evaluations
+     [converged, output] = check_convergence();          % initial output structure
+          outputFcnbreak = false;                        % exit condition for output functions
+
+    % Initially, [output] is a large structure used to move data to and from all the
+    % subfunctions. Later, it is turned into the output argument [output] by removing some
+    % obsolete entries from the structure.
+
+    % if an output function's been given, evaluate them
+    state = 'init'; % initialization state
+    if ~isempty(options.OutputFcn)
+        cellfun(@(x) x([],[],state),...
+                options.OutputFcn,...
+                'UniformOutput', false);
+    end
+
+    % do an even more elaborate check
+    options = check_parsed_input(nargout, ...
+                                 single,...
+                                 multi,...
+                                 popsize,...
+                                 dimensions,...
+                                 which_ones,...
+                                 options);
+
+
+    %% GODLIKE loop
+    % ==========================================================================
+
+    % GODLIKE loop
+    while ~converged
+
+        % randomize population sizes (minimum is 5 individuals)
+        %frac_popsize = break_value(popsize, 5);
+        % popsize may already give us the divisions into algorithms
+        if length(popsize) == number_of_algorithms
+            frac_popsize  = popsize;
+            total_popsize = sum(popsize);
+        else
+            % randomize population sizes (minimum is 5 individuals)
+            frac_popsize  = break_value(popsize, 5);
+            total_popsize = popsize;
+        end
+
+        % randomize number of iterations per algorithm
+        % ([options.GODLIKE.ItersUb] is the maximum TOTAL amount
+        % of iterations that will be spent in all of the algorithms combined.)
+        frac_iterations = break_value(options.GODLIKE.ItersUb, options.GODLIKE.ItersLb);
+
+        % shuffle (or initialize) populations
+        pop = interchange_populations(pop);
+
+        % loop through each algorithm
+        for algo = 1:number_of_algorithms
+
+            % perform algorithm iterations
+            if strcmpi(pop{algo}.algorithm, 'MS')
+            % Multi-start behaves differently; its needs to
+            % execute its iterations inside pop_single.
+
+                % save previous value of number of function evaluations
+                prev_FE = pop{algo}.funevals;
+
+                % pass data via arguments
+                pop{algo}.iterate(frac_iterations(algo), num_funevaluations);
+
+                % adjust number of function evaluations made
+                num_funevaluations = num_funevaluations + pop{algo}.funevals - prev_FE;
+
+            else % Perform single iterations for all other algorithms
+                counter = 0; % used for single-objective optimization
+                for jj = 1:frac_iterations(algo)
+
+                    % do single iteration on this population
+                    pop{algo}.iterate;
+
+                    % evaluate the output functions
+                    if ~isempty(options.OutputFcn)
+                        % most intensive part, here in the inner loop
+                        state = 'interrupt';
+                        % collect information
+                        [x, optimValues] = get_outputFcn_values(algo);
+                        % evaluate the output functions
+                        stop = cellfun(@(y)y(x, optimValues, state), ...
+                                       options.OutputFcn,...
+                                       'UniformOutput', false);
+                        stop = any([stop{:}]);
+                        % GODLIKE might need to stop here
+                        if stop
+                            outputFcnbreak = true;
+                            break;
+                        end
+                    end
+
+                    % calculate total number of function evaluations
+                    % Appareantly, pop{:}.funevals doesn't work. So
+                    % we have to do a loop through all of them.
+                    funevaluations = 0;
+                    for k = 1:number_of_algorithms
+                        if ~isempty(pop{k})
+                            funevaluations = funevaluations + pop{k}.funevals; end
+                    end % for
+                    num_funevaluations = test_evaluations + funevaluations;
+
+                    % check for convergence of this iteration
+                    [alg_converged, ...
+                     output,...
+                     counter] = check_convergence(false,...
+                                                  output,...
+                                                  counter);
+                    if alg_converged
+                        display_progress();
+                        break;
+                    end
+
+                    % check function evaluations, and exit if it
+                    % surpasses the preset maximum
+                    if (num_funevaluations >= options.MaxFunEvals)
+                        % also display last iteration
+                        display_progress();
+                        converged = true;
+                        break;
+                    end
+
+                    % display progress at every iteration
+                    display_progress();
+
+                end % algorithm loop
+            end
+
+            % if one of the output functions returned a stop request, break
+            if outputFcnbreak, break, end
+
+            % if we have convergence inside the algorithm
+            % loop, break the main loop
+            if converged, break; end
+
+
+        end % main loop
+
+        % if one of the output functions returned a stop request, break
+        if outputFcnbreak, converged = true; end
+        % check maximum iterations
+        if (generation >= options.MaxIters), converged = true; end
+
+
+        generation = generation + 1;
+
+        % check for GODLIKE convergence (and update output structure)
+        [converged, output] = check_convergence(converged, output);
+
+        % evaluate the output functions
+        if ~outputFcnbreak && ~isempty(options.OutputFcn)
+            % end of a GODLIKE iteration
+            state = 'iter';
+            % collect the information
+            [x, optimValues] = get_outputFcn_values([]);
+            % call the output functions
+            cellfun(@(y)y(x, optimValues, state),...
+                    options.OutputFcn,...
+                    'UniformOutput', false);
+        end
+
+    end % GODLIKE loop
+
+    % display final results
+    % (*NOT* if the output function requested to stop)
+    if ~outputFcnbreak
+        display_progress(); end
+
+
+    %% Process Outputs
+    % ==========================================================================
+
+    % multi-objective optimization
+    if multi
+
+        varargout{1} = output.most_efficient_point;
+        varargout{2} = output.most_efficient_fitnesses;
+        varargout{3} = output.pareto_front_individuals;
+        varargout{4} = output.pareto_front_fitnesses;
+        varargout{5} = output.exitflag;
+        % remove some fields from output structure
+        output = rmfield(output, {'pareto_front_individuals'
+                                  'pareto_front_fitnesses'
+                                  'exitflag'
+                                  'most_efficient_point'
+                                  'most_efficient_fitnesses'
+                         });
+
+        % and output what's left
+        varargout{6} = output;
+
+        % in case the output function requested to stop
+        if outputFcnbreak
+            output.exitflag = 2;
+            output.message  = 'GODLIKE was terminated by one of the output functions.';
+            varargout{5} = output.exitflag ;
+            varargout{6} = output;
+        end
+
+    % single-objective optimization
+    elseif single
+
+        % if all went normal
+        if isfield(output, 'global_best_individual')
+            varargout{1} = output.global_best_individual;
+            varargout{2} = output.global_best_funval;
+            varargout{3} = output.exitflag;
+
+            % remove some fields from output structure
+            outpt.algorithms = output.algorithms;   outpt.funcCount = output.funcCount;
+            outpt.message    = output.message;      outpt.algorithm_info = output.algorithm_info;
+            outpt.iterations = output.iterations;
+
+            % and output
+            varargout{4} = outpt;
+
+            % in case the output function requested to stop
+            if outputFcnbreak
+                outpt.exitflag = 2;
+                outpt.message  = 'GODLIKE was terminated by one of the output functions.';
+                varargout{3} = outpt.exitflag;
+                varargout{4} = outpt;
+            end
+
+        % but, no optimum might have been found
+        else
+            varargout{1} = NaN(1, dimensions);
+            varargout{2} = NaN;
+            varargout{3} = -3;
+            % remove some fields from output structure
+            output = rmfield(output, {'global_best_funval'
+                                      'exitflag'
+                                      'descent_counter'
+                                      'best_individuals'
+                                      'best_funcvalues'
+                                      'previous_global_best_funval'
+                                      'previous_best_funcvalues'
+                             });
+
+            % adjust message
+            output.message = sprintf('%s\n\n All function values encountered were INF or NaN.\n',...
+                                     output.message);
+            % output
+            varargout{4} = output;
+
+            % in case the output function requested to stop
+            if outputFcnbreak
+                output.message  = 'GODLIKE was terminated by one of the output functions.';
+                output.exitflag = 2;
+                varargout{3} = output.exitflag;
+                varargout{4} = output;
+            end
+        end
+    end
+
+     % last call to output function
+    if ~isempty(options.OutputFcn)
+        cellfun(@(y)y([],[], 'done'),...
+                options.OutputFcn,...
+                'UniformOutput', false);
+    end
+
+
+    %% Nested functions
+    % ==========================================================================
+
+    % Initialization shizzle
+    % =  =  =  =  =  =  =  =  =  =  =  =  =  =  =  =  =  =
+
+    % reshape, resize and redefine input to predictable formats
+    function [lb,...
+              ub,...
+              sze,...
+              popsize,...
+              dimensions,...
+              confcn,...
+              constrained,...
+              which_ones,...
+              options] = reformat_input(lb,ub,...
+                                        varargin)
+
+        % set options
+        if nargin <= 3, options = set_options; end                   % defaults
+        if nargin == 4, options = varargin{2}; end                   % structure provided
+        if nargin > 4 , options = set_options(varargin{2:end}); end  % individually provided
+
+        % cast output functions to cell
+        if isfield(options, 'OutputFcn') &&...
+                isa(options.OutputFcn, 'function_handle')
+            options.OutputFcn = {options.OutputFcn};
+        end
+
+        % constraint functions
+        if nargin == 2 ||...
+                isempty(varargin{1}) % default - no constraint function
+
+            confcn      = {[]};
+            constrained = false;
+
+            % constraint might also be calculated inside the objective
+            % function(s)
+            if options.ConstraintsInObjectiveFunction > 0
+                constrained = true; end
+
+        else
+            confcn      = varargin{1};
+            constrained = true;
+
+            % cast to cell if only one is selected
+            if isa(confcn, 'function_handle')
+                confcn = {confcn}; end
+
+            % possible erroneous input
+            if ~iscell(confcn)
+                error([mfilename ':confcn_mustbe_cell_or_funhandle'], [...
+                      'Constraint functions must be given as a fuction_handle, ',...
+                      'or as a cell array of function_handles.']);
+            end
+            % FURTHER CHECKING WILL BE DONE IN TEST_FUNFCN()
+        end
+
+        % extract which algorithms to use
+        which_ones = options.algorithms(:);
+
+        % save the original size of [lb] or [ub]
+        max_elements = max(numel(lb),numel(ub));
+        if (max_elements == numel(lb))
+            sze = size(lb);
+        else
+            sze = size(ub);
+        end
+
+        % force [lb] and [ub] to be row vectors
+        lb = lb(:).';
+        ub = ub(:).';
+
+        % replicate one or the other when their sizes are not equal
+        if ~all(size(lb) == size(ub))
+            if     isscalar(lb)
+                lb = repmat(lb, size(ub));
+            elseif isscalar(ub)
+                ub = repmat(ub, size(lb));
+            else
+                error([mfilename ':lbub_sizes_incorrect'], [...
+                      'If the size of either [lb] or [ub] is equal to the problem''s dimenions\n',...
+                      'the size of the other must be 1x1.'])
+            end
+        end
+
+        % define [dimensions]
+        dimensions = numel(lb);
+
+        % total population size
+        % (defaults to 25*number of dimensions)
+        if isempty(options.GODLIKE.popsize)
+            popsize = min(25*dimensions, 1500);
+        else
+            popsize = options.GODLIKE.popsize;
+        end
+
+        % check minimum popsize
+        minpop = 5*numel(options.algorithms);
+        if any(minpop > popsize)
+            warning([mfilename ':popsize_too_small'], [...
+                    'Each algorithm requires a population size of at least 5.\n',...
+                    'Given value for [popsize] makes this impossible. Increasing\n',...
+                    'argument [popsize] to ', num2str(minpop), '...']);
+            popsize(minpop > popsize) = minpop;
+        end
+
+        % Assign back for consistency
+        options.GODLIKE.popsize = popsize;
+
+    end % nested function
+
+    % test the function, and determine the amount of objectives. Here
+    % it is decided whether the optimization is single-objective or
+    % multi-objective.
+    function [options,...
+              single,...
+              multi,...
+              fevals] = test_funfcn(options)
+
+        % initialize
+        fevals = 0;
+        options.num_objectives = 1;
+
+        % split multi/single objective
+        if iscell(funfcn) && (numel(funfcn) > 1)
+            % no. of objectives is simply the amount of provided objective functions
+            options.num_objectives = numel(funfcn);
+            % single is definitely false
+            single = false;
+        elseif iscell(funfcn) && (numel(funfcn) == 1)
+            % single it true but might still change to false
+            single = true;
+            % also convert function to function_handle in this case
+            funfcn = funfcn{1};
+        else
+            % cast fun to cell
+            funfcn = {funfcn};
+            % single is true but might still change to false
+            single = true;
+        end
+
+        % Try to evaluate the objective and constraint functions, with the
+        % original [lb]. If any evaluation fails, throw an error
+        % - - - - - - - - - - - - - - - - - - - - - - - - - - - - - - - - - - -
+
+        % reshape to original size
+        lb_original = reshape(lb, sze);
+
+        % loop through all objective functions
+        % (also works for single function)
+        for ii = 1:numel(funfcn)
+
+            % try to evaluate the function
+            try
+                % simply evaluate the function with the lower bound
+                if options.ConstraintsInObjectiveFunction == 0
+                    % no constraints
+                    sol = feval(funfcn{ii}, (lb_original));
+                % constraints might be given in the objective functions
+                else
+                    arg_out = cell(1, options.ConstraintsInObjectiveFunction);
+                    [arg_out{:}] = feval(funfcn{ii}, lb_original);
+                    sol = arg_out{1};
+                    con = arg_out{options.ConstraintsInObjectiveFunction};
+                    % con MUST be a vector
+                    if ~isvector(con)
+                        error([mfilename ':confun_must_return_vector'], [...
+                             'All constraint functions must return a [Nx1] or [1xN] vector ',...
+                             'of constraint violations.\nSee the documentation for more details.']);
+                    end
+                end
+                % keep track of the number of function evaluations
+                fevals = fevals + 1;
+
+                % see whether single must be changed to multi
+                if single && (numel(sol) > 1)
+                    single = false;
+                    options.num_objectives = numel(sol);
+                    options.obj_columns    = true;
+                end
+
+                % it might happen that more than one function is provided,
+                % but that one of the functions returns more than one function
+                % value. GODLIKE does not handle that case
+                if (numel(sol) > 1) && (ii > 1)
+                    error([mfilename ':multimulti_not_allowed'], [...
+                          'GODLIKE cannot optimize multiple multi-objective problems ',...
+                          'simultaneously.\nUse GODLIKE multiple times on each of your objective ',...
+                          'functions separately.\n\nThis error is generated because the first of ',...
+                          'your objective functions returned\nmultiple values, while ',...
+                          'you provided multiple objective functions. Only one of\nthese formats ',...
+                          'can be used for multi-objective optimization, not both.'])
+                end
+
+            % if evaluating the function fails, throw error
+            catch userFcn_ME
+                pop_ME = MException([mfilename ':function_doesnt_evaluate'], ...
+                                    'GODLIKE cannot continue: failure during function evaluation.');
+                userFcn_ME = addCause(userFcn_ME, pop_ME);
+                rethrow(userFcn_ME);
+            end % try/catch
+
+        end % for
+
+        % see if the optimization is multi-objective
+        multi = ~single;
+
+        % loop through (all) constraint function(s)
+        if constrained && ...
+                (options.ConstraintsInObjectiveFunction == 0)
+
+            for ii = 1:numel(confcn)
+                % some might be empty
+                if isempty(confcn{ii})
+                    continue, end
+
+                % try to evaluate the function
+                try
+                    % simply evaluate the function with the lower bound
+                    con = feval(confcn{ii}, lb_original);
+                    % keep track of the number of function evaluations
+                    fevals = fevals + 1;
+                    % con MUST be a vector
+                    if ~isvector(con)
+                        error([mfilename ':confun_must_return_vector'], [...
+                              'All constraint functions must return a [Nx1] or [1xN] vector ',...
+                              'of constraint violations.\nSee the documentation for more details.']);
+                    end
+
+                % if evaluating the function fails, throw error
+                catch userFcn_ME
+                    pop_ME = MException([mfilename ':constraint_function_doesnt_evaluate'], [...
+                                        'GODLIKE cannot continue: failure during evaluation of ',...
+                                        'one of the constraint functions.']);
+                    userFcn_ME = addCause(userFcn_ME, pop_ME);
+                    rethrow(userFcn_ME);
+                end % try/catch
+
+            end % for
+
+        end % if constrained
+
+    end % nested function
+
+    % =  =  =  =  =  =  =  =  =  =  =  =  =  =  =  =  =  =
+    % functions used in the main loop
+    % =  =  =  =  =  =  =  =  =  =  =  =  =  =  =  =  =  =
+
+    % break up some [value] into a vector of random integers
+    % of length [algorithms], that sums up to [value]
+    function frac_value = break_value(value, Lb)
+        % NOTE: The case of these variables [Lb] and [Ub] is important.
+        % The GODLIKE arguments [lb] or [ub] may get overwritten!
+
+        % only one algorithm - just return value
+        if number_of_algorithms == 1
+            frac_value = value;
+            return;
+        end
+
+        % initially, the upper bound is the value minus
+        % (algorithms-1) times the lower bound
+        Ub = value - (number_of_algorithms-1)*Lb;
+
+        % create array of length [algorithms] that
+        % sums to [value]
+        frac_value = zeros(number_of_algorithms, 1);
+        for ii = 1:number_of_algorithms-1 % note the minus one
+
+            % random value (make sure it's not zero)
+            rnd = 0;
+            while (rnd == 0)
+                rnd = round(rand*(Ub-Lb) + Lb); end
+            frac_value(ii) = rnd;
+
+            % adjust max. value for next iteration
+            Ub = round((value - sum(frac_value))/(number_of_algorithms-ii));
+        end % for
+
+        % last entry is the difference of the sum of all values and the original value
+        frac_value(end) = value - sum(frac_value);
+
+        % sort at random
+        [dummy, inds] = sort(rand(size(frac_value,1),1)); %#ok<ASGLU>
+        frac_value = frac_value(inds);
+
+    end % nested function
+
+    % shuffle and (re)initialize the population objects
+    function pop = interchange_populations(pop)
+
+        % just initialize populations if this is the first iteration
+        if (generation == 1)
+            for ii = 1:number_of_algorithms
+                % set algorithm for this iteration
+                options.algorithm = which_ones{ii};
+                % initialize population
+                if single
+                    pop{ii} = pop_single(funfcn, frac_popsize(ii), lb, ub, sze, dimensions, options);
+                else
+                    pop{ii} = pop_multi(funfcn, frac_popsize(ii), lb, ub, sze, dimensions, options);
+                end
+            end
+            % we're done
+            return
+        end
+
+        % don't shuffle if there's only one algorithm
+        if (number_of_algorithms == 1)
+            return, end
+
+        % initialize
+        parent_pops    = zeros(total_popsize, dimensions);
+        parent_fits    = zeros(total_popsize, options.num_objectives);
+        offspring_pops = parent_pops;
+        offspring_fits = parent_fits;
+        if multi
+            front_numbers      = zeros(total_popsize, 1);
+
+            %crowding_distances = [front_numbers;front_numbers];
+            %{
+            if (generation == 2)
+               % only one set after 1st generation
+               crowding_distances = front_numbers;
+            else
+               crowding_distances = [front_numbers;front_numbers];
+            end
+            %}
+            crowding_size = 0;
+            for ii = 1:number_of_algorithms
+                if (pop{ii}.iterations == 1)
+                    % only one set after 1st generation
+                    crowding_size = crowding_size + pop{ii}.size;
+                else
+                    crowding_size = crowding_size + 2 * pop{ii}.size;
+                end
+                crowding_distances = zeros(crowding_size, 1);
+            end
+
+        end
+        if constrained
+            parent_constrviolation     = zeros(popsize, numel(confcn));
+            parent_unpenalized_fits    = zeros(popsize, options.num_objectives);
+            offspring_constrviolation  = parent_constrviolation;
+            offspring_unpenalized_fits = parent_unpenalized_fits;
+        end
+        lfe1 = 0;
+        lfe2 = 0;    % Last Filled Entry (lfe)
+
+        % extract all current populations, their function values,
+        % and other relevant information
+        for ii = 1:number_of_algorithms
+
+            % rename stuff for clarity
+            popinfo = pop{ii}.pop_data;          popsz = pop{ii}.size;
+
+            % both for single and multi-objective
+            parent_pops(lfe1+1:lfe1+popsz, :)  = popinfo.parent_population;
+            parent_fits(lfe1+1:lfe1+popsz, :)  = popinfo.function_values_parent;
+            offspring_pops(lfe1+1:lfe1+popsz,:)= popinfo.offspring_population;
+            offspring_fits(lfe1+1:lfe1+popsz,:)= popinfo.function_values_offspring;
+
+            % stuff specific for multi-objective optimization
+            if multi
+                front_numbers(lfe1+1:lfe1+popsz, :)        = popinfo.front_number;
+
+                % BUGFIX: (2016/October/25, CG)
+                %crowding_distances(lfe2+1:lfe2+2*popsz, :) = popinfo.crowding_distance;
+                %if (generation == 2)
+                if (pop{ii}.iterations == 1)
+                    multisize = popsz;
+                else
+                    multisize = 2*popsz;
+                end
+
+                crowding_distances(lfe2+1:lfe2+multisize, :) = popinfo.crowding_distance;
+                lfe2 = lfe2 + multisize;
+            end
+
+            lfe1 = lfe1 + popsz;
+            lfe2 = lfe2 + popsz;
+
+        end % for
+
+        % shuffle everything at random
+        [dummy, rndinds] = sort(rand(total_popsize, 1));%#ok<ASGLU>
+        parent_pops = parent_pops(rndinds,:);    offspring_pops = offspring_pops(rndinds,:);
+        parent_fits = parent_fits(rndinds,:);    offspring_fits = offspring_fits(rndinds,:);
+
+        if multi
+            [dummy, rndinds2]  = sort(rand(crowding_size, 1));%#ok<ASGLU>
+            front_numbers      = front_numbers(rndinds,:);
+            crowding_distances = crowding_distances(rndinds2,:);
+        end
+
+        % re-initialize populations accordingly
+        for ii = 1:number_of_algorithms
+
+            % rename for clarity
+            fp = frac_popsize(ii);
+
+            % split everything up according to current [frac_popsize]
+            new_popinfo.parent_population         = parent_pops(1:fp, :);
+            new_popinfo.function_values_parent    = parent_fits(1:fp, :);
+            new_popinfo.offspring_population      = offspring_pops(1:fp, :);
+            new_popinfo.function_values_offspring = offspring_fits(1:fp, :);
+            if multi
+                new_popinfo.front_number      = front_numbers(1:fp, :);
+                new_popinfo.crowding_distance = crowding_distances(1:fp, :);
+            end % if
+
+            % change options - options for ASA are always different
+            options = pop{ii}.options;
+
+            % apply re-heating
+            options.ASA.T0 = options.ASA.T0 / options.ASA.ReHeating / generation;
+
+            % re-initialize
+            if single, pop{ii} = pop_single(new_popinfo, pop{ii}, options);
+            else       pop{ii} = pop_multi (new_popinfo, pop{ii}, options);
+            end
+
+            % shrink arrays (using "... = [];" for deletion is rather slow)
+            parent_pops = parent_pops(fp+1:end,:);  offspring_pops = offspring_pops(fp+1:end,:);
+            parent_fits = parent_fits(fp+1:end,:);  offspring_fits = offspring_fits(fp+1:end,:);
+            if multi
+                front_numbers      = front_numbers(fp+1:end,:);
+                crowding_distances = crowding_distances(fp+1:end,:);
+            end % if
+
+        end % for
+    end % nested function
+
+    % update output values, and check for convergence
+    function [converged,...
+              output,...
+              counter] = check_convergence(converged,...
+                                           output,...
+                                           varargin)
+
+         % some algorithms might be doubly used.
+         % save which ones they are
+         persistent sames
+
+         % no input - initialize
+         if (nargin == 0)
+
+             % initially, no convergence
+             converged = false;
+
+             % some algorithms might be doubly used. Find out
+             % which ones, and create proper indices
+             sames = ones(number_of_algorithms, 1);
+             for ii = 1:number_of_algorithms
+                 same        = strcmpi(which_ones, which_ones{ii});
+                 sames(same) = 1:nnz(same);
+             end
+
+             % general settings
+             output.algorithms = upper(which_ones); % algorithms used
+             output.exitflag   = 0;                 % neutral exitflag
+             output.message    = sprintf('No iterations have been performed.');
+             output.funcCount  = 0;
+             for ii = 1:number_of_algorithms
+                 output.algorithm_info.(upper(which_ones{ii}))(sames(ii)).funcCount  = 0;
+                 output.algorithm_info.(upper(which_ones{ii}))(sames(ii)).iterations = 0;
+             end
+
+             % initialize [output] for single-objective optimization
+             if single
+                 output.descent_counter               = 0;
+                 output.global_best_individual        = NaN(1,dimensions);
+                 output.previous_global_best_individual = NaN(1,dimensions);
+                 output.global_best_funval            = inf;
+                 output.previous_global_best_funval   = inf;
+                 output.best_funcvalues               = inf(1,number_of_algorithms);
+                 output.previous_best_funcvalues      = inf(1,number_of_algorithms);
+                 output.best_individuals              = NaN(number_of_algorithms,dimensions);
+                 output.previous_best_individuals     = NaN(number_of_algorithms,dimensions);
+                 for ii = 1:number_of_algorithms
+                     output.algorithm_info.(upper(which_ones{ii}))(sames(ii)).last_population = [];
+                     output.algorithm_info.(upper(which_ones{ii}))(sames(ii)).last_fitnesses  = [];
+                 end
+             end
+
+             % initialize [output] for multi-objective optimization
+             if multi
+                 output.pareto_front_individuals = [];
+                 output.pareto_front_fitnesses   = [];
+                 output.most_efficient_point     = [];
+                 output.most_efficient_fitnesses = [];
+             end
+
+             % we're done
+             return
+
+         % otherwise, update according to the current status of [pops]
+         else
+
+             % both per-algorithm and global check needs to be performed.
+             % the mode of operation depends on the presence of a third
+             % input argument. If given, only the current populations is
+             % checked. If  omitted, all populations are checked.
+             if (nargin == 3), alg_conv = true; algorithm = algo; counter = varargin{1};
+             else alg_conv = false;
+             end
+
+             % general stuff
+             output.funcCount  = num_funevaluations;
+             output.iterations = generation;
+             for ii = 1:number_of_algorithms
+                 output.algorithm_info.(upper(which_ones{ii}))(sames(ii)).iterations = pop{ii}.iterations;
+                 output.algorithm_info.(upper(which_ones{ii}))(sames(ii)).funcCount  = pop{ii}.funevals;
+             end
+
+             % convergence might already have occured. Determine the reason
+             if converged
+                 % maximum function evaluations have been exceeded.
+                 if (num_funevaluations >= options.MaxFunEvals)
+                     output.exitflag = -1;
+                     output.message = sprintf(['Optimization terminated:\n',...
+                         ' Maximum amount of function evaluations has been reached.\n',...
+                         ' Increase ''MaxFunEvals'' option.']);
+                 end
+                 % maximum allowable iterations have been exceeded.
+                 if (generation >= options.MaxIters)
+                     output.exitflag = -2;
+                     output.message = sprintf(['Optimization terminated:\n',...
+                         ' Maximum amount of iterations has been reached.\n',...
+                         ' Increase ''MaxIters'' option.']);
+                 end % if
+             end % if
+
+             % stuff specific for single objective optimization
+             if single
+
+                 % store previous global best function value
+                 output.previous_global_best_individual = output.global_best_individual;
+                 output.previous_global_best_funval = output.global_best_funval;
+                 output.previous_best_funcvalues    = output.best_funcvalues;
+                 output.previous_best_individuals   = output.best_individuals;
+
+                 % assign global best individuals and their function
+                 % values per algorithm
+                 for ii = 1:number_of_algorithms
+                     [output.best_funcvalues(ii), ind] = min(pop{ii}.fitnesses);
+                     output.best_individuals(ii,:) = pop{ii}.individuals(ind, :);
+                 end
+                 % save new global best individual and function value
+                 [min_func_val, index] = min(output.best_funcvalues);
+                 if (output.global_best_funval > min_func_val)
+                     output.global_best_funval     = min_func_val;
+                     output.global_best_individual = output.best_individuals(index, :);
+                 end
+
+                 % check convergence
+                 if ~converged
+
+                     % per-algorithm convergence
+                     if alg_conv
+                         % update counter
+                         if output.best_funcvalues(algorithm) < options.AchieveFunVal
+                             if abs(output.previous_best_funcvalues(algorithm) - ...
+                                     output.best_funcvalues(algorithm)) <= options.TolFun &&...
+                                all(abs(output.previous_best_individuals(algorithm) - ...
+                                     output.best_individuals(algorithm))) <= options.TolX
+                                 counter = counter + 1;
+                             else counter = 0;
+                             end
+                         end % if
+
+                         % if counter is larger than preset maximum,
+                         % convergence has been achieved
+                         if (counter > options.TolIters)
+                             converged = true;
+                         end
+
+                     % GODLIKE-convergence
+                     else
+                         % update counter
+                         if output.global_best_funval < options.AchieveFunVal
+                             if abs(output.previous_global_best_funval - ...
+                                     output.global_best_funval) <= options.TolFun && ...
+                                all(abs(output.previous_global_best_individual - ...
+                                     output.global_best_individual)) <= options.TolX
+                                 output.descent_counter = output.descent_counter + 1;
+                             else output.descent_counter = 0;
+                             end
+                         end % if
+
+                         % if counter is larger than preset maximum, and the
+                         % minimum amount of iterations has been performed,
+                         % convergence has been achieved
+                         if generation > options.MinIters && (output.descent_counter > 2)
+                             converged = true;
+                         end % if
+                     end % if
+
+                     % finalize output
+                     if converged && ~alg_conv
+                         % insert the last population in the output
+                         for ii = 1:number_of_algorithms
+                             output.algorithm_info.(which_ones{ii})(sames(ii)).last_population = ...
+                                 pop{ii}.individuals;
+                             output.algorithm_info.(which_ones{ii})(sames(ii)).last_fitnesses = ...
+                                 pop{ii}.fitnesses;
+                         end
+                         % finalize output structure
+                         output.exitflag = 1;
+                         output.message = sprintf(['Optimization terminated:\n\n',...
+                                                   ' Coordinate differences were less than OPTIONS.TolX, and decrease\n',...
+                                                   ' in function value was less than OPTIONS.TolFun for two consecutive\n',...
+                                                   ' GODLIKE-iterations. GODLIKE algorithm converged without any problems.']);
+                     end
+                 end % if
+             end % if
+
+             % stuff specific for multi-objective optimization
+             if multi
+
+                 % check convergence
+                 if ~converged
+                     % see if the minimum amount of iterations has
+                     % been performed yet
+                     if generation > options.MinIters
+                         % test if ALL populations are non-dominated
+                         all_nd = false(number_of_algorithms, 1);
+                         for ii = 1:number_of_algorithms
+                             all_nd(ii) = all(pop{ii}.pop_data.front_number == 0);
+                         end
+
+                         % if we have not broken prematurely, all fronts are zero, and
+                         % thus we have convergence
+                         if all(all_nd), converged = true; end
+
+                         % finalize output structure
+                         if converged
+                             % complete output structure
+                             output.exitflag = 1;
+                             output.message = sprintf(['Optimization terminated:\n',...
+                                                       'All trial solutions of all selected algorithms are non-dominated.\n',...
+                                                       'GODLIKE algorithm converged without any problems.']);
+                         end % if (converged)
+                     end % if (MinIters check)
+                 end % if ~converged
+
+                 % if converged, complete output structure
+                 if converged
+
+                     % output complete Pareto front
+                     for ii = 1:number_of_algorithms
+                         output.pareto_front_individuals = [output.pareto_front_individuals;
+                                                            pop{ii}.individuals];
+                         output.pareto_front_fitnesses = [output.pareto_front_fitnesses;
+                                                          pop{ii}.fitnesses];
+                     end
+
+                     % find most efficient point and its fitnesses
+                     origin              = min(output.pareto_front_fitnesses);
+                     shifted_fitnesses   = bsxfun(@minus, ...
+                                                  output.pareto_front_fitnesses, ...
+                                                  origin);
+                     distances_sq        = sum(shifted_fitnesses.^2,2);
+                     [dummy, index]      = min(distances_sq);%#ok<ASGLU>
+
+                     output.most_efficient_point     = output.pareto_front_individuals(index, :);
+                     output.most_efficient_fitnesses = output.pareto_front_fitnesses(index, :);
+                 end % if converged
+             end % if multi
+         end % if
+    end % nested function
+
+
+    % form the proper [x] and [optimValues] for output functions
+    function [x,...
+              optimValues] = get_outputFcn_values(algorithm)
+
+        % collect all the information one could possibly desire
+        if ~isempty(algorithm)
+            optimValues.optimizer.algorithm  = pop{algorithm}.algorithm;
+            optimValues.optimizer.funcCount  = pop{algorithm}.funevals;
+            optimValues.optimizer.iterations = pop{algorithm}.iterations;
+        else
+            optimValues.optimizer.algorithm  = [];
+            optimValues.optimizer.funcCount  = [];
+            optimValues.optimizer.iterations = [];
+        end
+
+        optimValues.algorithm = 'GODLIKE';
+        optimValues.funcCount = num_funevaluations;
+        optimValues.iteration = generation;
+        optimValues.popsize   = popsize;
+
+        if single
+            optimValues.type = 'single-objective';
+            if constrained
+                optimValues.best_fval                      = output.global_best_funval_unconstrained;
+                optimValues.best_fval_constraint_violation = output.global_best_funval_constrviolation;
+            else
+                optimValues.best_fval = output.global_best_funval;
+            end
+            x = reshape(output.global_best_individual, sze);
+            optimValues.best_individual = x;
+
+        else
+            optimValues.type = 'multi-objective';
+
+            [non_dominated,...
+             non_dominated_fits, ...
+             most_efficient_point,...
+             most_efficient_fitnesses,...
+             violations] = get_Paretos();
+
+            optimValues.number_of_nondominated_solutions = size(non_dominated,1);
+            optimValues.nondominated_solutions           = non_dominated;
+            optimValues.nondominated_function_values     = non_dominated_fits;
+            optimValues.most_efficient_point             = reshape(most_efficient_point, sze);
+            optimValues.most_efficient_fitnesses         = most_efficient_fitnesses;
+            x = reshape(most_efficient_point, sze);
+
+            if constrained
+                optimValues.constraint_violations = violations; end
+        end
+    end
+
+    % Get the complete Pareto-front, and the most efficient point
+    % (multi-objective optimization only)
+    function [non_dominated,...
+              non_dominated_fits, ...
+              most_efficient_point,...
+              most_efficient_fitnesses,...
+              violations] = get_Paretos()
+        % TODO: (Rody Oldenhuis) complete this
+
+        % for unconstrained problems
+        violations = [];
+
+        % get complete current Pareto front
+        non_dominated      = [];
+        non_dominated_fits = [];
+
+        % find the last non-empty population in this stream
+        t = sum(~cellfun('isempty', pop(:)));
+
+        % the algorithm might not have been used yet
+        %{
+        if (pop{t}.iterations == 0)
+            continue; end
+        %}
+
+        % get the indices for the non-dominated members
+        Pareto_indices = (pop{t}.pop_data.front_number == 0);
+
+        % append its individuals
+        non_dominated = [non_dominated
+                         pop{t}.individuals(Pareto_indices, :)];
+
+        % and its fitnesses
+        if constrained
+            non_dominated_fits = [non_dominated_fits
+                                  pop{t}.pop_data.unpenalized_function_values_parent(Pareto_indices, :)];
+            violations = [violations
+                          pop{t}.pop_data.constraint_violations_parent(Pareto_indices, :)];
+        else
+            non_dominated_fits = [non_dominated_fits
+                                  pop{t}.fitnesses(Pareto_indices, :)];
+        end
+
+        % find most efficient point and its fitnesses
+        origin                   = min(non_dominated_fits);
+        shifted_fitnesses        = bsxfun(@minus, non_dominated_fits, origin);
+        ranges                   = max(non_dominated_fits) - origin;
+        scaled_fitnesses         = bsxfun(@rdivide, shifted_fitnesses*min(ranges), ranges);
+        distances_sq             = sum(scaled_fitnesses.^2,2);
+        [mindist_sq, index]      = min(distances_sq);%#ok
+        most_efficient_point     = non_dominated(index, :);
+        most_efficient_fitnesses = non_dominated_fits(index, :);
+
+    end % get Paretos
+
+
+    % display the algorithm's progress
+    function display_progress()
+
+        % Double-check the options
+        if isempty(options.display)
+            return; end
+
+        % If the algorithm is multistart, only print the header
+
+        % current loop indices
+        loop_index = algo;
+        %TODO - display for MS
+%         if ~strcmpi(pop{algo}.algorithm, 'MS')
+%             algorithm_index = jj; end
+         algorithm_index = jj;
+
+        % Command window
+        if any(strcmpi(options.display, {'on' 'CommandWindow'}))
+
+            print_progress(loop_index,...
+                           algorithm_index,...
+                           generation,...
+                           single,multi,...
+                           number_of_algorithms,...
+                           which_ones,...
+                           pop,...
+                           converged,...
+                           options,...
+                           frac_popsize,...
+                           frac_iterations,...
+                           output);
+        end % if
+
+        % Plot
+        if strcmpi(options.display, 'Plot')
+            plot_progress(loop_index,...
+                          generation,...
+                          single,multi,...
+                          lb,ub,...
+                          number_of_algorithms,...
+                          which_ones,...
+                          pop,...
+                          converged,...
+                          output);
+        end % if
+    end % nested function
+
+end % function GODLIKE
+
+
+% elaborate error trapping
+function check_initial_input(funfcn,...
+                             lb,...
+                             ub, ...
+                             varargin)
+
+    if isempty(funfcn)
+        error([mfilename ':function_not_defined'],...
+              'GODLIKE requires at least one objective function.');
+    end
+    if isempty(lb) || isempty(ub)
+        error([mfilename ':lbub_not_defined'],...
+              'GODLIKE requires arguments [lb], [ub].');
+    end
+    if ~isnumeric(lb) || ~isnumeric(ub)
+        error([mfilename ':lbubpopsize_not_numeric'],...
+              'Arguments [lb] and [ub] must be numeric.');
+    end
+    if any(~isfinite(lb)) || any(~isfinite(ub)) || ...
+            any(  ~isreal(lb)) || any(~isreal(ub))
+        error([mfilename ':lbub_not_finite'],...
+              'Values for [lb] and [ub] must be real and finite.');
+    end
+    if ~isvector(lb) || ~isvector(ub)
+        error([mfilename ':lbub_mustbe_vector'],...
+              'Arguments [lb] and [ub] must be given as vectors.');
+    end
+    if ~isa(funfcn, 'function_handle')
+        % might be cell array
+        if iscell(funfcn)
+            for ii = 1:numel(funfcn)
+                if ~isa(funfcn{ii}, 'function_handle')
+                    error([mfilename ':funfcn_mustbe_function_handle'],...
+                          'All objective functions must be function handles.');
+                end
+            end
+        % otherwise, must be function handle
+        else
+            error([mfilename ':funfcn_mustbe_function_handle'],...
+                  'Objective function must be given as a function handle.');
+        end
+    end
+    if (nargin == 5) && ~isstruct(varargin{2})
+        error([mfilename ':options_mustbe_structure'],...
+              'Argument [options] must be a structure.')
+    end
+    if any(lb > ub)
+        error([mfilename ':lb_larger_than_ub'], [...
+              'All entries in [lb] must be smaller than the corresponding ',...
+              'entries in [ub].']);
+    end
+end
+
+function options = check_parsed_input(argoutc, ...
+                                      single,...
+                                      multi,...
+                                      popsize,...
+                                      dimensions,...
+                                      which_ones,...
+                                      options)
+
+    assert(all( 5*numel(which_ones) <= popsize ),...
+           [mfilename ':popsize_too_small'], [...
+           'Each algorithm requires a population size of at least 5.\n',...
+           'Given value for [popsize] makes this impossible. Increase\n',...
+           'option [popsize] to at least %d.'],...
+           5*numel(which_ones));
+
+    if numel(popsize) > 1
+        assert(numel(popsize) == dimensions,...
+               [mfilename ':popsize_invalid_dimensions'], [...
+               'When specifying [popsize] as an array, the dimensions of that ',...
+               'array should correspond to the number of algorithms used.']);
+
+    end
+    if (options.GODLIKE.ItersLb > options.GODLIKE.ItersUb)
+        warning([mfilename ':ItersLb_exceeds_ItersUb'], [...
+                'Value of options.GODLIKE.ItersLb is larger than value of\n',...
+                'options.GODLIKE.ItersUb. Values will simply be swapped.']);
+        u_b = options.GODLIKE.ItersUb;
+        options.GODLIKE.ItersUb = options.GODLIKE.ItersLb;
+        options.GODLIKE.ItersLb = u_b;
+    end
+    if (options.MinIters  > options.MaxIters)
+        warning([mfilename ':MaxIters_exceeds_MinIters'], [...
+                'Value of options.MinIters is larger than value of\n',...
+                'options.MaxIters. Values will simply be swapped.']);
+        u_b = options.MaxIters;
+        options.MaxIters = options.MinIters;
+        options.MinIters = u_b;
+    end
+    if single
+        % single objective optimization has a maximum of 4 output arguments
+        if verLessThan('MATLAB', '8.6')
+            error(nargoutchk(0, 4, argoutc, 'struct')); %#ok<NCHKE>
+        else
+            nargoutchk(0, 4);
+        end
+    elseif multi
+        % multi-objective optimization has a maximum of 6 output arguments
+        if verLessThan('MATLAB', '8.6')
+            error(nargoutchk(0, 6, argoutc, 'struct')); %#ok<NCHKE>
+        else
+            nargoutchk(0, 6);
+        end
+    end
+    if ~isempty(options.OutputFcn) && ...
+       ~all( cellfun(@(x) isa(x, 'function_handle'), options.OutputFcn))
+        error([mfilename ':outputFcn_shouldbe_function_handle'],...
+              'All output functions should be function handles.')
+    end
+    if strcmpi(options.display, 'plot') && single && dimensions > 2
+        warning([mfilename ':plotting_not_possible'], [...
+                'Display type was set to ''Plot'', but the number of\n',...
+                'decision variables exceeds 2. The search space can note be\n',...
+                'displayed. Set options.display to ''off'' or ''on'' to \n',...
+                '''on'' to supress this message.'])
+    end
+    if strcmpi(options.display, 'plot') && multi && options.num_objectives > 3
+        warning([mfilename ':plotting_not_possible'], [...
+                'Display type was set to ''Plot'', but the number of\n',...
+                'objective functions exceeds 3. The Pareto front can \n',...
+                'not be displayed. Set options.display to ''off'' or \n',...
+                '''on'' to supress this message.'])
+    end
+end % subfunction